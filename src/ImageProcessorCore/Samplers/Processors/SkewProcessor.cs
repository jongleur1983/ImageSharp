--- conflicted
+++ resolved
@@ -11,158 +11,66 @@
     /// <summary>
     /// Provides methods that allow the skewing of images.
     /// </summary>
-    public class SkewProcessor : ImageSampler
+    public class SkewProcessor : Matrix3x2Processor
     {
-<<<<<<< HEAD
-=======
+        /// <summary>
+        /// The tranform matrix to apply.
+        /// </summary>
         private Matrix3x2 processMatrix;
 
-        /// <summary>
-        /// The angle of rotation along the x-axis.
-        /// </summary>
-        private float angleX;
-
-        /// <summary>
-        /// The angle of rotation along the y-axis.
-        /// </summary>
-        private float angleY;
-
->>>>>>> 860f82ca
         /// <inheritdoc/>
         public override int Parallelism { get; set; } = 1;
 
         /// <summary>
         /// Gets or sets the angle of rotation along the x-axis in degrees.
         /// </summary>
-<<<<<<< HEAD
         public float AngleX { get; set; }
-=======
-        public float AngleX
-        {
-            get
-            {
-                return this.angleX;
-            }
-
-            set
-            {
-                this.angleX = value;
-            }
-        }
->>>>>>> 860f82ca
 
         /// <summary>
         /// Gets or sets the angle of rotation along the y-axis in degrees.
         /// </summary>
-<<<<<<< HEAD
         public float AngleY { get; set; }
-=======
-        public float AngleY
-        {
-            get
-            {
-                return this.angleY;
-            }
-
-            set
-            {
-                this.angleY = value;
-            }
-        }
->>>>>>> 860f82ca
-
-        /// <summary>
-        /// Gets or sets the center point.
-        /// </summary>
-        public Point Center { get; set; }
 
         /// <summary>
         /// Gets or sets a value indicating whether to expand the canvas to fit the skewed image.
         /// </summary>
-        public bool Expand { get; set; }
+        public bool Expand { get; set; } = true;
 
         /// <inheritdoc/>
         protected override void OnApply(ImageBase target, ImageBase source, Rectangle targetRectangle, Rectangle sourceRectangle)
         {
-<<<<<<< HEAD
+            this.processMatrix = Point.CreateSkew(new Point(0, 0), -this.AngleX, -this.AngleY);
             if (this.Expand)
             {
-                Point centre = this.Center;
-                Matrix3x2 skew = Point.CreateSkew(centre, -this.AngleX, -this.AngleY);
-                Matrix3x2 invertedSkew;
-                Matrix3x2.Invert(skew, out invertedSkew);
-                Rectangle bounds = ImageMaths.GetBoundingRectangle(source.Bounds, invertedSkew);
-                target.SetPixels(bounds.Width, bounds.Height, new float[bounds.Width * bounds.Height * 4]);
-=======
-            processMatrix = Point.CreateSkew(new Point(0, 0), -this.angleX, -this.angleY);
-            if (this.Expand)
-            {
-                ProcessMatrixHelper.CreateNewTarget(target, sourceRectangle, processMatrix);
->>>>>>> 860f82ca
+                CreateNewTarget(target, sourceRectangle, this.processMatrix);
             }
         }
 
         /// <inheritdoc/>
         protected override void Apply(ImageBase target, ImageBase source, Rectangle targetRectangle, Rectangle sourceRectangle, int startY, int endY)
         {
-<<<<<<< HEAD
-            int height = target.Height;
-            int startX = 0;
-            int endX = target.Width;
-            Point centre = this.Center;
-
-            Matrix3x2 invertedSkew;
-            Matrix3x2 skew = Point.CreateSkew(centre, -this.AngleX, -this.AngleY);
-            Matrix3x2.Invert(skew, out invertedSkew);
-            Vector2 rightTop = Vector2.Transform(new Vector2(source.Width, 0), invertedSkew);
-            Vector2 leftBottom = Vector2.Transform(new Vector2(0, source.Height), invertedSkew);
-
-            if (this.AngleX < 0 && this.AngleY > 0)
-            {
-                skew = Point.CreateSkew(new Point((int)-leftBottom.X, (int)leftBottom.Y), -this.AngleX, -this.AngleY);
-            }
-
-            if (this.AngleX > 0 && this.AngleY < 0)
-            {
-                skew = Point.CreateSkew(new Point((int)rightTop.X, (int)-rightTop.Y), -this.AngleX, -this.AngleY);
-            }
-
-            if (this.AngleX < 0 && this.AngleY < 0)
-            {
-                skew = Point.CreateSkew(new Point(target.Width - 1, target.Height - 1), -this.AngleX, -this.AngleY);
-            }
+            Matrix3x2 matrix = GetCenteredMatrix(target, source, this.processMatrix);
 
             using (PixelAccessor sourcePixels = source.Lock())
             using (PixelAccessor targetPixels = target.Lock())
             {
                 Parallel.For(
                     0,
-                    height,
+                    target.Height,
                     y =>
-                    {
-                        for (int x = startX; x < endX; x++)
                         {
-                            Point skewed = Point.Skew(new Point(x, y), skew);
-                            if (source.Bounds.Contains(skewed.X, skewed.Y))
+                            for (int x = 0; x < target.Width; x++)
                             {
-                                targetPixels[x, y] = sourcePixels[skewed.X, skewed.Y];
+                                Point transformedPoint = Point.Skew(new Point(x, y), matrix);
+                                if (source.Bounds.Contains(transformedPoint.X, transformedPoint.Y))
+                                {
+                                    targetPixels[x, y] = sourcePixels[transformedPoint.X, transformedPoint.Y];
+                                }
                             }
-                        }
-                        this.OnRowProcessed();
-                    });
+
+                            OnRowProcessed();
+                        });
             }
-=======
-            var apply = ProcessMatrixHelper.Matrix3X2(target, source, processMatrix);
-            Parallel.For(
-                0,
-                target.Height,
-                y =>
-                {
-                    ProcessMatrixHelper.DrawHorizontalData(target, source, y, apply);
-                    OnRowProcessed();
-                });
-
->>>>>>> 860f82ca
         }
     }
 }