--- conflicted
+++ resolved
@@ -1,15 +1,6 @@
 ﻿// Copyright (c) Six Labors and contributors.
 // Licensed under the Apache License, Version 2.0.
 
-<<<<<<< HEAD
-namespace ImageSharp.Tests.Processing.Convolution
-{
-    using ImageSharp.PixelFormats;
-    using ImageSharp.Processing.Processors;
-    using SixLabors.Primitives;
-    using Xunit;
-
-=======
 using SixLabors.ImageSharp.PixelFormats;
 using SixLabors.ImageSharp.Processing.Processors;
 using SixLabors.Primitives;
@@ -17,7 +8,6 @@
 
 namespace SixLabors.ImageSharp.Tests.Processing.Convolution
 {
->>>>>>> 9b34d096
     public class BoxBlurTest : BaseImageOperationsExtensionTest
     {
         [Fact]
@@ -34,17 +24,10 @@
         {
             this.operations.BoxBlur(34);
             var processor = this.Verify<BoxBlurProcessor<Rgba32>>();
-<<<<<<< HEAD
 
             Assert.Equal(34, processor.Radius);
         }
 
-=======
-
-            Assert.Equal(34, processor.Radius);
-        }
-
->>>>>>> 9b34d096
         [Fact]
         public void BoxBlur_amount_rect_BoxBlurProcessorDefaultsSet()
         {
