--- conflicted
+++ resolved
@@ -23,18 +23,7 @@
     public class Contrast : IGraphicsProcessor
     {
         /// <summary>
-<<<<<<< HEAD
         /// Initializes a new instance of the <see cref="Contrast"/> class.
-=======
-        /// The regular expression to search strings for.
-        /// <see href="http://stackoverflow.com/a/6400969/427899"/> 
-        /// </summary>
-        private static readonly Regex QueryRegex = new Regex(@"contrast=(-?(?:100)|-?([1-9]?[0-9]))", RegexOptions.Compiled);
-
-        #region IGraphicsProcessor Members
-        /// <summary>
-        /// Gets the regular expression to search strings for.
->>>>>>> 115e7cb0
         /// </summary>
         public Contrast()
         {
