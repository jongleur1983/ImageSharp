﻿// Copyright (c) Six Labors and contributors.
// Licensed under the Apache License, Version 2.0.

using SixLabors.ImageSharp.PixelFormats;
using SixLabors.ImageSharp.Processing.Processors.Quantization;

using Xunit;

namespace SixLabors.ImageSharp.Tests
{
    public class QuantizedImageTests
    {
        private Configuration Configuration => Configuration.Default;

        [Fact]
        public void QuantizersDitherByDefault()
        {
            var werner = new WernerPaletteQuantizer();
            var websafe = new WebSafePaletteQuantizer();
            var octree = new OctreeQuantizer();
            var wu = new WuQuantizer();

            Assert.NotNull(werner.Diffuser);
            Assert.NotNull(websafe.Diffuser);
            Assert.NotNull(octree.Diffuser);
            Assert.NotNull(wu.Diffuser);

<<<<<<< HEAD
            Assert.True(werner.CreateFrameQuantizer<Rgba32>().Dither);
            Assert.True(websafe.CreateFrameQuantizer<Rgba32>().Dither);
            Assert.True(octree.CreateFrameQuantizer<Rgba32>().Dither);
            Assert.True(wu.CreateFrameQuantizer<Rgba32>().Dither);
=======
            Assert.True(palette.CreateFrameQuantizer<Rgba32>(this.Configuration).Dither);
            Assert.True(octree.CreateFrameQuantizer<Rgba32>(this.Configuration).Dither);
            Assert.True(wu.CreateFrameQuantizer<Rgba32>(this.Configuration).Dither);
>>>>>>> e5086836
        }

        [Theory]
        [WithFile(TestImages.Gif.Giphy, PixelTypes.Rgba32, true)]
        [WithFile(TestImages.Gif.Giphy, PixelTypes.Rgba32, false)]
        public void PaletteQuantizerYieldsCorrectTransparentPixel<TPixel>(
            TestImageProvider<TPixel> provider,
            bool dither)
            where TPixel : struct, IPixel<TPixel>
        {
            using (Image<TPixel> image = provider.GetImage())
            {
                Assert.True(image[0, 0].Equals(default(TPixel)));

                var quantizer = new WebSafePaletteQuantizer(dither);

                foreach (ImageFrame<TPixel> frame in image.Frames)
                {
                    QuantizedFrame<TPixel> quantized =
                        quantizer.CreateFrameQuantizer<TPixel>(this.Configuration).QuantizeFrame(frame);

                    int index = this.GetTransparentIndex(quantized);
                    Assert.Equal(index, quantized.GetPixelSpan()[0]);
                }
            }
        }

        [Theory]
        [WithFile(TestImages.Gif.Giphy, PixelTypes.Rgba32, true)]
        [WithFile(TestImages.Gif.Giphy, PixelTypes.Rgba32, false)]
        public void OctreeQuantizerYieldsCorrectTransparentPixel<TPixel>(
            TestImageProvider<TPixel> provider,
            bool dither)
            where TPixel : struct, IPixel<TPixel>
        {
            using (Image<TPixel> image = provider.GetImage())
            {
                Assert.True(image[0, 0].Equals(default(TPixel)));

                var quantizer = new OctreeQuantizer(dither);

                foreach (ImageFrame<TPixel> frame in image.Frames)
                {
                    QuantizedFrame<TPixel> quantized =
                        quantizer.CreateFrameQuantizer<TPixel>(this.Configuration).QuantizeFrame(frame);

                    int index = this.GetTransparentIndex(quantized);
                    Assert.Equal(index, quantized.GetPixelSpan()[0]);
                }
            }
        }

        [Theory]
        [WithFile(TestImages.Gif.Giphy, PixelTypes.Rgba32, true)]
        [WithFile(TestImages.Gif.Giphy, PixelTypes.Rgba32, false)]
        public void WuQuantizerYieldsCorrectTransparentPixel<TPixel>(TestImageProvider<TPixel> provider, bool dither)
            where TPixel : struct, IPixel<TPixel>
        {
            using (Image<TPixel> image = provider.GetImage())
            {
                Assert.True(image[0, 0].Equals(default(TPixel)));

                var quantizer = new WuQuantizer(dither);

                foreach (ImageFrame<TPixel> frame in image.Frames)
                {
                    QuantizedFrame<TPixel> quantized =
                        quantizer.CreateFrameQuantizer<TPixel>(this.Configuration).QuantizeFrame(frame);

                    int index = this.GetTransparentIndex(quantized);
                    Assert.Equal(index, quantized.GetPixelSpan()[0]);
                }
            }
        }

        private int GetTransparentIndex<TPixel>(QuantizedFrame<TPixel> quantized)
            where TPixel : struct, IPixel<TPixel>
        {
            // Transparent pixels are much more likely to be found at the end of a palette
            int index = -1;
            Rgba32 trans = default;
            for (int i = quantized.Palette.Length - 1; i >= 0; i--)
            {
                quantized.Palette[i].ToRgba32(ref trans);

                if (trans.Equals(default))
                {
                    index = i;
                }
            }

            return index;
        }
    }
}<|MERGE_RESOLUTION|>--- conflicted
+++ resolved
@@ -25,16 +25,10 @@
             Assert.NotNull(octree.Diffuser);
             Assert.NotNull(wu.Diffuser);
 
-<<<<<<< HEAD
-            Assert.True(werner.CreateFrameQuantizer<Rgba32>().Dither);
-            Assert.True(websafe.CreateFrameQuantizer<Rgba32>().Dither);
-            Assert.True(octree.CreateFrameQuantizer<Rgba32>().Dither);
-            Assert.True(wu.CreateFrameQuantizer<Rgba32>().Dither);
-=======
-            Assert.True(palette.CreateFrameQuantizer<Rgba32>(this.Configuration).Dither);
+            Assert.True(werner.CreateFrameQuantizer<Rgba32>(this.Configuration).Dither);
+            Assert.True(websafe.CreateFrameQuantizer<Rgba32>(this.Configuration).Dither);
             Assert.True(octree.CreateFrameQuantizer<Rgba32>(this.Configuration).Dither);
             Assert.True(wu.CreateFrameQuantizer<Rgba32>(this.Configuration).Dither);
->>>>>>> e5086836
         }
 
         [Theory]
