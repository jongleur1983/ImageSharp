--- conflicted
+++ resolved
@@ -35,6 +35,9 @@
         [FieldOffset(2)]
         public byte B;
 
+        private static readonly Vector4 MaxBytes = new Vector4(byte.MaxValue);
+        private static readonly Vector4 Half = new Vector4(0.5F);
+
         /// <summary>
         /// Initializes a new instance of the <see cref="Rgb24"/> struct.
         /// </summary>
@@ -50,7 +53,22 @@
         }
 
         /// <summary>
-<<<<<<< HEAD
+        /// Allows the implicit conversion of an instance of <see cref="ColorSpaces.Rgb"/> to a
+        /// <see cref="Rgb24"/>.
+        /// </summary>
+        /// <param name="color">The instance of <see cref="ColorSpaces.Rgb"/> to convert.</param>
+        /// <returns>An instance of <see cref="Rgb24"/>.</returns>
+        [MethodImpl(InliningOptions.ShortMethod)]
+        public static implicit operator Rgb24(ColorSpaces.Rgb color)
+        {
+            var vector = new Vector4(color.ToVector3(), 1F);
+
+            Rgb24 rgb = default;
+            rgb.PackFromScaledVector4(vector);
+            return rgb;
+        }
+
+        /// <summary>
         /// Compares two <see cref="Rgb24"/> objects for equality.
         /// </summary>
         /// <param name="left">The <see cref="Rgb24"/> on the left side of the operand.</param>
@@ -71,21 +89,6 @@
         /// </returns>
         [MethodImpl(InliningOptions.ShortMethod)]
         public static bool operator !=(Rgb24 left, Rgb24 right) => !left.Equals(right);
-=======
-        /// Allows the implicit conversion of an instance of <see cref="ColorSpaces.Rgb"/> to a
-        /// <see cref="Rgb24"/>.
-        /// </summary>
-        /// <param name="color">The instance of <see cref="ColorSpaces.Rgb"/> to convert.</param>
-        /// <returns>An instance of <see cref="Rgb24"/>.</returns>
-        [MethodImpl(MethodImplOptions.AggressiveInlining)]
-        public static implicit operator Rgb24(ColorSpaces.Rgb color)
-        {
-            var vector = new Vector4(color.ToVector3(), 1);
-            Rgb24 rgb = default;
-            rgb.PackFromScaledVector4(vector);
-            return rgb;
-        }
->>>>>>> 13850d1f
 
         /// <inheritdoc/>
         public PixelOperations<Rgb24> CreatePixelOperations() => new PixelOperations<Rgb24>();
@@ -100,12 +103,7 @@
 
         /// <inheritdoc/>
         [MethodImpl(InliningOptions.ShortMethod)]
-        public void PackFromVector4(Vector4 vector)
-        {
-            Rgba32 rgba = default;
-            rgba.PackFromVector4(vector);
-            this.PackFromRgba32(rgba);
-        }
+        public void PackFromVector4(Vector4 vector) => this.Pack(ref vector);
 
         /// <inheritdoc/>
         [MethodImpl(InliningOptions.ShortMethod)]
@@ -191,5 +189,21 @@
 
         /// <inheritdoc/>
         public override string ToString() => $"Rgb24({this.R}, {this.G}, {this.B})";
+
+        /// <summary>
+        /// Packs a <see cref="Vector4"/> into a color.
+        /// </summary>
+        /// <param name="vector">The vector containing the values to pack.</param>
+        [MethodImpl(InliningOptions.ShortMethod)]
+        private void Pack(ref Vector4 vector)
+        {
+            vector *= MaxBytes;
+            vector += Half;
+            vector = Vector4.Clamp(vector, Vector4.Zero, MaxBytes);
+
+            this.R = (byte)vector.X;
+            this.G = (byte)vector.Y;
+            this.B = (byte)vector.Z;
+        }
     }
 }