--- conflicted
+++ resolved
@@ -60,161 +60,141 @@
         /// <returns>The <see cref="CieLch"/></returns>
         public CieLch ToCieLch(CieLchuv color)
         {
-<<<<<<< HEAD
+            var xyzColor = this.ToCieXyz(color);
+
+            return this.ToCieLch(xyzColor);
+        }
+
+        /// <summary>
+        /// Performs the bulk conversion from <see cref="CieLchuv"/> into <see cref="CieLch"/>
+        /// </summary>
+        /// <param name="source">The span to the source colors</param>
+        /// <param name="destination">The span to the destination colors</param>
+        /// <param name="count">The number of colors to convert.</param>
+        public void Convert(Span<CieLchuv> source, Span<CieLch> destination, int count)
+        {
+            Guard.SpansMustBeSizedAtLeast(source, nameof(source), destination, nameof(destination), count);
+
+            ref CieLchuv sourceRef = ref MemoryMarshal.GetReference(source);
+            ref CieLch destRef = ref MemoryMarshal.GetReference(destination);
+
+            for (int i = 0; i < count; i++)
+            {
+                ref CieLchuv sp = ref Unsafe.Add(ref sourceRef, i);
+                ref CieLch dp = ref Unsafe.Add(ref destRef, i);
+                dp = this.ToCieLch(sp);
+            }
+        }
+
+        /// <summary>
+        /// Converts a <see cref="CieLuv"/> into a <see cref="CieLch"/>
+        /// </summary>
+        /// <param name="color">The color to convert.</param>
+        /// <returns>The <see cref="CieLch"/></returns>
+        public CieLch ToCieLch(CieLuv color)
+        {
+            var xyzColor = this.ToCieXyz(color);
+
+            return this.ToCieLch(xyzColor);
+        }
+
+        /// <summary>
+        /// Performs the bulk conversion from <see cref="CieLuv"/> into <see cref="CieLch"/>
+        /// </summary>
+        /// <param name="source">The span to the source colors</param>
+        /// <param name="destination">The span to the destination colors</param>
+        /// <param name="count">The number of colors to convert.</param>
+        public void Convert(Span<CieLuv> source, Span<CieLch> destination, int count)
+        {
+            Guard.SpansMustBeSizedAtLeast(source, nameof(source), destination, nameof(destination), count);
+
+            ref CieLuv sourceRef = ref MemoryMarshal.GetReference(source);
+            ref CieLch destRef = ref MemoryMarshal.GetReference(destination);
+
+            for (int i = 0; i < count; i++)
+            {
+                ref CieLuv sp = ref Unsafe.Add(ref sourceRef, i);
+                ref CieLch dp = ref Unsafe.Add(ref destRef, i);
+                dp = this.ToCieLch(sp);
+            }
+        }
+
+        /// <summary>
+        /// Converts a <see cref="CieXyy"/> into a <see cref="CieLch"/>
+        /// </summary>
+        /// <param name="color">The color to convert.</param>
+        /// <returns>The <see cref="CieLch"/></returns>
+        public CieLch ToCieLch(CieXyy color)
+        {
+            var xyzColor = this.ToCieXyz(color);
+
+            return this.ToCieLch(xyzColor);
+        }
+
+        /// <summary>
+        /// Performs the bulk conversion from <see cref="CieXyy"/> into <see cref="CieLch"/>
+        /// </summary>
+        /// <param name="source">The span to the source colors</param>
+        /// <param name="destination">The span to the destination colors</param>
+        /// <param name="count">The number of colors to convert.</param>
+        public void Convert(Span<CieXyy> source, Span<CieLch> destination, int count)
+        {
+            Guard.SpansMustBeSizedAtLeast(source, nameof(source), destination, nameof(destination), count);
+
+            ref CieXyy sourceRef = ref MemoryMarshal.GetReference(source);
+            ref CieLch destRef = ref MemoryMarshal.GetReference(destination);
+
+            for (int i = 0; i < count; i++)
+            {
+                ref CieXyy sp = ref Unsafe.Add(ref sourceRef, i);
+                ref CieLch dp = ref Unsafe.Add(ref destRef, i);
+                dp = this.ToCieLch(sp);
+            }
+        }
+
+        /// <summary>
+        /// Converts a <see cref="CieXyz"/> into a <see cref="CieLch"/>
+        /// </summary>
+        /// <param name="color">The color to convert.</param>
+        /// <returns>The <see cref="CieLch"/></returns>
+        public CieLch ToCieLch(CieXyz color)
+        {
+            var labColor = this.ToCieLab(color);
+
+            return this.ToCieLch(labColor);
+        }
+
+        /// <summary>
+        /// Performs the bulk conversion from <see cref="CieXyz"/> into <see cref="CieLch"/>
+        /// </summary>
+        /// <param name="source">The span to the source colors</param>
+        /// <param name="destination">The span to the destination colors</param>
+        /// <param name="count">The number of colors to convert.</param>
+        public void Convert(Span<CieXyz> source, Span<CieLch> destination, int count)
+        {
+            Guard.SpansMustBeSizedAtLeast(source, nameof(source), destination, nameof(destination), count);
+
+            ref CieXyz sourceRef = ref MemoryMarshal.GetReference(source);
+            ref CieLch destRef = ref MemoryMarshal.GetReference(destination);
+
+            for (int i = 0; i < count; i++)
+            {
+                ref CieXyz sp = ref Unsafe.Add(ref sourceRef, i);
+                ref CieLch dp = ref Unsafe.Add(ref destRef, i);
+                dp = this.ToCieLch(sp);
+            }
+        }
+
+        /// <summary>
+        /// Converts a <see cref="Cmyk"/> into a <see cref="CieLch"/>
+        /// </summary>
+        /// <param name="color">The color to convert.</param>
+        /// <returns>The <see cref="CieLch"/></returns>
+        public CieLch ToCieLch(Cmyk color)
+        {
             Guard.NotNull(color, nameof(color));
 
             var xyzColor = this.ToCieXyz(color);
-=======
-            CieXyz xyzColor = this.ToCieXyz(color);
->>>>>>> e90548cf
-            return this.ToCieLch(xyzColor);
-        }
-
-        /// <summary>
-        /// Performs the bulk conversion from <see cref="CieLchuv"/> into <see cref="CieLch"/>
-        /// </summary>
-        /// <param name="source">The span to the source colors</param>
-        /// <param name="destination">The span to the destination colors</param>
-        /// <param name="count">The number of colors to convert.</param>
-        public void Convert(Span<CieLchuv> source, Span<CieLch> destination, int count)
-        {
-            Guard.SpansMustBeSizedAtLeast(source, nameof(source), destination, nameof(destination), count);
-
-            ref CieLchuv sourceRef = ref MemoryMarshal.GetReference(source);
-            ref CieLch destRef = ref MemoryMarshal.GetReference(destination);
-
-            for (int i = 0; i < count; i++)
-            {
-                ref CieLchuv sp = ref Unsafe.Add(ref sourceRef, i);
-                ref CieLch dp = ref Unsafe.Add(ref destRef, i);
-                dp = this.ToCieLch(sp);
-            }
-        }
-
-        /// <summary>
-        /// Converts a <see cref="CieLuv"/> into a <see cref="CieLch"/>
-        /// </summary>
-        /// <param name="color">The color to convert.</param>
-        /// <returns>The <see cref="CieLch"/></returns>
-        public CieLch ToCieLch(CieLuv color)
-        {
-<<<<<<< HEAD
-            Guard.NotNull(color, nameof(color));
-
-            var xyzColor = this.ToCieXyz(color);
-=======
-            CieXyz xyzColor = this.ToCieXyz(color);
->>>>>>> e90548cf
-            return this.ToCieLch(xyzColor);
-        }
-
-        /// <summary>
-        /// Performs the bulk conversion from <see cref="CieLuv"/> into <see cref="CieLch"/>
-        /// </summary>
-        /// <param name="source">The span to the source colors</param>
-        /// <param name="destination">The span to the destination colors</param>
-        /// <param name="count">The number of colors to convert.</param>
-        public void Convert(Span<CieLuv> source, Span<CieLch> destination, int count)
-        {
-            Guard.SpansMustBeSizedAtLeast(source, nameof(source), destination, nameof(destination), count);
-
-            ref CieLuv sourceRef = ref MemoryMarshal.GetReference(source);
-            ref CieLch destRef = ref MemoryMarshal.GetReference(destination);
-
-            for (int i = 0; i < count; i++)
-            {
-                ref CieLuv sp = ref Unsafe.Add(ref sourceRef, i);
-                ref CieLch dp = ref Unsafe.Add(ref destRef, i);
-                dp = this.ToCieLch(sp);
-            }
-        }
-
-        /// <summary>
-        /// Converts a <see cref="CieXyy"/> into a <see cref="CieLch"/>
-        /// </summary>
-        /// <param name="color">The color to convert.</param>
-        /// <returns>The <see cref="CieLch"/></returns>
-        public CieLch ToCieLch(CieXyy color)
-        {
-<<<<<<< HEAD
-            Guard.NotNull(color, nameof(color));
-
-            var xyzColor = this.ToCieXyz(color);
-=======
-            CieXyz xyzColor = this.ToCieXyz(color);
->>>>>>> e90548cf
-            return this.ToCieLch(xyzColor);
-        }
-
-        /// <summary>
-        /// Performs the bulk conversion from <see cref="CieXyy"/> into <see cref="CieLch"/>
-        /// </summary>
-        /// <param name="source">The span to the source colors</param>
-        /// <param name="destination">The span to the destination colors</param>
-        /// <param name="count">The number of colors to convert.</param>
-        public void Convert(Span<CieXyy> source, Span<CieLch> destination, int count)
-        {
-            Guard.SpansMustBeSizedAtLeast(source, nameof(source), destination, nameof(destination), count);
-
-            ref CieXyy sourceRef = ref MemoryMarshal.GetReference(source);
-            ref CieLch destRef = ref MemoryMarshal.GetReference(destination);
-
-            for (int i = 0; i < count; i++)
-            {
-                ref CieXyy sp = ref Unsafe.Add(ref sourceRef, i);
-                ref CieLch dp = ref Unsafe.Add(ref destRef, i);
-                dp = this.ToCieLch(sp);
-            }
-        }
-
-        /// <summary>
-        /// Converts a <see cref="CieXyz"/> into a <see cref="CieLch"/>
-        /// </summary>
-        /// <param name="color">The color to convert.</param>
-        /// <returns>The <see cref="CieLch"/></returns>
-        public CieLch ToCieLch(CieXyz color)
-        {
-<<<<<<< HEAD
-            Guard.NotNull(color, nameof(color));
-
-            var labColor = this.ToCieLab(color);
-=======
-            CieLab labColor = this.ToCieLab(color);
->>>>>>> e90548cf
-            return this.ToCieLch(labColor);
-        }
-
-        /// <summary>
-        /// Performs the bulk conversion from <see cref="CieXyz"/> into <see cref="CieLch"/>
-        /// </summary>
-        /// <param name="source">The span to the source colors</param>
-        /// <param name="destination">The span to the destination colors</param>
-        /// <param name="count">The number of colors to convert.</param>
-        public void Convert(Span<CieXyz> source, Span<CieLch> destination, int count)
-        {
-            Guard.SpansMustBeSizedAtLeast(source, nameof(source), destination, nameof(destination), count);
-
-            ref CieXyz sourceRef = ref MemoryMarshal.GetReference(source);
-            ref CieLch destRef = ref MemoryMarshal.GetReference(destination);
-
-            for (int i = 0; i < count; i++)
-            {
-                ref CieXyz sp = ref Unsafe.Add(ref sourceRef, i);
-                ref CieLch dp = ref Unsafe.Add(ref destRef, i);
-                dp = this.ToCieLch(sp);
-            }
-        }
-
-        /// <summary>
-        /// Converts a <see cref="Cmyk"/> into a <see cref="CieLch"/>
-        /// </summary>
-        /// <param name="color">The color to convert.</param>
-        /// <returns>The <see cref="CieLch"/></returns>
-        public CieLch ToCieLch(Cmyk color)
-        {
-            Guard.NotNull(color, nameof(color));
-
-            var xyzColor = this.ToCieXyz(color);
             return this.ToCieLch(xyzColor);
         }
 
@@ -246,13 +226,8 @@
         /// <returns>The <see cref="CieLch"/></returns>
         public CieLch ToCieLch(Hsl color)
         {
-<<<<<<< HEAD
-            Guard.NotNull(color, nameof(color));
-
-            var xyzColor = this.ToCieXyz(color);
-=======
-            CieXyz xyzColor = this.ToCieXyz(color);
->>>>>>> e90548cf
+            var xyzColor = this.ToCieXyz(color);
+
             return this.ToCieLch(xyzColor);
         }
 
@@ -284,13 +259,8 @@
         /// <returns>The <see cref="CieLch"/></returns>
         public CieLch ToCieLch(Hsv color)
         {
-<<<<<<< HEAD
-            Guard.NotNull(color, nameof(color));
-
-            var xyzColor = this.ToCieXyz(color);
-=======
-            CieXyz xyzColor = this.ToCieXyz(color);
->>>>>>> e90548cf
+            var xyzColor = this.ToCieXyz(color);
+
             return this.ToCieLch(xyzColor);
         }
 
@@ -322,13 +292,8 @@
         /// <returns>The <see cref="CieLch"/></returns>
         public CieLch ToCieLch(HunterLab color)
         {
-<<<<<<< HEAD
-            Guard.NotNull(color, nameof(color));
-
-            var xyzColor = this.ToCieXyz(color);
-=======
-            CieXyz xyzColor = this.ToCieXyz(color);
->>>>>>> e90548cf
+            var xyzColor = this.ToCieXyz(color);
+
             return this.ToCieLch(xyzColor);
         }
 
@@ -360,13 +325,8 @@
         /// <returns>The <see cref="CieLch"/></returns>
         public CieLch ToCieLch(LinearRgb color)
         {
-<<<<<<< HEAD
-            Guard.NotNull(color, nameof(color));
-
-            var xyzColor = this.ToCieXyz(color);
-=======
-            CieXyz xyzColor = this.ToCieXyz(color);
->>>>>>> e90548cf
+            var xyzColor = this.ToCieXyz(color);
+
             return this.ToCieLch(xyzColor);
         }
 
@@ -398,13 +358,8 @@
         /// <returns>The <see cref="CieLch"/></returns>
         public CieLch ToCieLch(Lms color)
         {
-<<<<<<< HEAD
-            Guard.NotNull(color, nameof(color));
-
-            var xyzColor = this.ToCieXyz(color);
-=======
-            CieXyz xyzColor = this.ToCieXyz(color);
->>>>>>> e90548cf
+            var xyzColor = this.ToCieXyz(color);
+
             return this.ToCieLch(xyzColor);
         }
 
@@ -436,13 +391,8 @@
         /// <returns>The <see cref="CieLch"/></returns>
         public CieLch ToCieLch(Rgb color)
         {
-<<<<<<< HEAD
-            Guard.NotNull(color, nameof(color));
-
-            var xyzColor = this.ToCieXyz(color);
-=======
-            CieXyz xyzColor = this.ToCieXyz(color);
->>>>>>> e90548cf
+            var xyzColor = this.ToCieXyz(color);
+
             return this.ToCieLch(xyzColor);
         }
 
@@ -474,13 +424,8 @@
         /// <returns>The <see cref="CieLch"/></returns>
         public CieLch ToCieLch(YCbCr color)
         {
-<<<<<<< HEAD
-            Guard.NotNull(color, nameof(color));
-
-            var xyzColor = this.ToCieXyz(color);
-=======
-            CieXyz xyzColor = this.ToCieXyz(color);
->>>>>>> e90548cf
+            var xyzColor = this.ToCieXyz(color);
+
             return this.ToCieLch(xyzColor);
         }
 
