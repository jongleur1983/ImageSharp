--- conflicted
+++ resolved
@@ -18,18 +18,10 @@
         [InlineData(.2f)]
         public void EntropyCrop_threasholdFloat_EntropyCropProcessorWithThreshold(float threashold)
         {
-<<<<<<< HEAD
-            using (Image<TPixel> image = provider.GetImage())
-            {
-                image.EntropyCrop(value)
-                    .DebugSave(provider, value);
-            }
-=======
             this.operations.EntropyCrop(threashold);
             var processor = this.Verify<EntropyCropProcessor<Rgba32>>();
 
             Assert.Equal(threashold, processor.Threshold);
->>>>>>> 70892a14
         }
     }
 }