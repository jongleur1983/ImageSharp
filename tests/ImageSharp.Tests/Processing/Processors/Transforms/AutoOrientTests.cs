﻿// Copyright (c) Six Labors and contributors.
// Licensed under the Apache License, Version 2.0.

using System;
using SixLabors.ImageSharp.MetaData.Profiles.Exif;
using SixLabors.ImageSharp.PixelFormats;
using SixLabors.ImageSharp.Processing;
using Xunit;

namespace SixLabors.ImageSharp.Tests.Processing.Processors.Transforms
{
<<<<<<< HEAD
    using SixLabors.ImageSharp.Formats.Jpeg.Components.Decoder;
    using SixLabors.ImageSharp.Processing.Transforms;
=======
    using SixLabors.ImageSharp.Processing;
>>>>>>> 1481b703

    public class AutoOrientTests : FileTestBase
    {
        public static readonly string[] FlipFiles = { TestImages.Bmp.F };

        public static readonly TheoryData<RotateMode, FlipMode, ushort> OrientationValues
            = new TheoryData<RotateMode, FlipMode, ushort>
        {
            { RotateMode.None,      FlipMode.None,       0 },
            { RotateMode.None,      FlipMode.None,       1 },
            { RotateMode.None,      FlipMode.Horizontal, 2 },
            { RotateMode.Rotate180, FlipMode.None,       3 },
            { RotateMode.Rotate180, FlipMode.Horizontal, 4 },
            { RotateMode.Rotate90,  FlipMode.Horizontal, 5 },
            { RotateMode.Rotate270, FlipMode.None,       6 },
            { RotateMode.Rotate90,  FlipMode.Vertical,   7 },
            { RotateMode.Rotate90,  FlipMode.None,       8 },
        };

        public static readonly TheoryData<ExifDataType, byte[]> InvalidOrientationValues
            = new TheoryData<ExifDataType, byte[]>
        {
            { ExifDataType.Byte, new byte[] { 1 } },
            { ExifDataType.SignedByte, new byte[] { 2 } },
            { ExifDataType.SignedShort, BitConverter.GetBytes((short) 3) },
            { ExifDataType.Long, BitConverter.GetBytes((uint) 4) },
            { ExifDataType.SignedLong, BitConverter.GetBytes((int) 5) }
        };

        [Theory]
        [WithFileCollection(nameof(FlipFiles), nameof(OrientationValues), DefaultPixelType)]
        public void ImageShouldAutoRotate<TPixel>(TestImageProvider<TPixel> provider, RotateMode rotateType, FlipMode flipType, ushort orientation)
            where TPixel : struct, IPixel<TPixel>
        {
            using (Image<TPixel> image = provider.GetImage())
            {
                image.MetaData.ExifProfile = new ExifProfile();
                image.MetaData.ExifProfile.SetValue(ExifTag.Orientation, orientation);

                image.Mutate(x => x.RotateFlip(rotateType, flipType));
                image.DebugSave(provider, string.Join("_", rotateType, flipType, orientation, "1_before"));

                image.Mutate(x => x.AutoOrient());
                image.DebugSave(provider, string.Join("_", rotateType, flipType, orientation, "2_after"));
            }
        }

        [Theory]
        [WithFileCollection(nameof(FlipFiles), nameof(InvalidOrientationValues), DefaultPixelType)]
        public void ImageShouldAutoRotateInvalidValues<TPixel>(TestImageProvider<TPixel> provider, ExifDataType dataType, byte[] orientation)
            where TPixel : struct, IPixel<TPixel>
        {
            var profile = new ExifProfile();
            profile.SetValue(ExifTag.JPEGTables, orientation);

            byte[] bytes = profile.ToByteArray(ProfileResolver.ExifMarker);
            // Change the tag into ExifTag.Orientation
            bytes[16] = 18;
            bytes[17] = 1;
            // Change the data type
            bytes[18] = (byte)dataType;
            // Change the number of components
            bytes[20] = 1;

            using (Image<TPixel> image = provider.GetImage())
            {
                image.MetaData.ExifProfile = new ExifProfile(bytes);
                image.Mutate(x => x.AutoOrient());
            }
        }
    }
}<|MERGE_RESOLUTION|>--- conflicted
+++ resolved
@@ -5,17 +5,11 @@
 using SixLabors.ImageSharp.MetaData.Profiles.Exif;
 using SixLabors.ImageSharp.PixelFormats;
 using SixLabors.ImageSharp.Processing;
+using SixLabors.ImageSharp.Formats.Jpeg.Components.Decoder;
 using Xunit;
 
 namespace SixLabors.ImageSharp.Tests.Processing.Processors.Transforms
 {
-<<<<<<< HEAD
-    using SixLabors.ImageSharp.Formats.Jpeg.Components.Decoder;
-    using SixLabors.ImageSharp.Processing.Transforms;
-=======
-    using SixLabors.ImageSharp.Processing;
->>>>>>> 1481b703
-
     public class AutoOrientTests : FileTestBase
     {
         public static readonly string[] FlipFiles = { TestImages.Bmp.F };
