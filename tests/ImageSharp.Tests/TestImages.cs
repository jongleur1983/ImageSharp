﻿// Copyright (c) Six Labors and contributors.
// Licensed under the Apache License, Version 2.0.

using System.Linq;
// ReSharper disable InconsistentNaming

// ReSharper disable MemberHidesStaticFromOuterClass
namespace SixLabors.ImageSharp.Tests
{
    /// <summary>
    /// Class that contains all the relative test image paths in the TestImages/Formats directory.
    /// Use with <see cref="WithFileAttribute"/>, <see cref="WithFileCollectionAttribute"/> or <see cref="FileTestBase"/>.
    /// </summary>
    public static class TestImages
    {
        public static class Png
        {
            public const string P1 = "Png/pl.png";
            public const string Pd = "Png/pd.png";
            public const string Blur = "Png/blur.png";
            public const string Indexed = "Png/indexed.png";
            public const string Splash = "Png/splash.png";
            public const string Cross = "Png/cross.png";
            public const string Powerpoint = "Png/pp.png";
            public const string SplashInterlaced = "Png/splash-interlaced.png";
            public const string Interlaced = "Png/interlaced.png";
            public const string Palette8Bpp = "Png/palette-8bpp.png";
            public const string Bpp1 = "Png/bpp1.png";
            public const string Gray4Bpp = "Png/gray_4bpp.png";
            public const string Rgb48Bpp = "Png/rgb-48bpp.png";
            public const string CalliphoraPartial = "Png/CalliphoraPartial.png";
            public const string CalliphoraPartialGrayscale = "Png/CalliphoraPartialGrayscale.png";
            public const string Bike = "Png/Bike.png";
            public const string BikeGrayscale = "Png/BikeGrayscale.png";
            public const string Rgb48BppInterlaced = "Png/rgb-48bpp-interlaced.png";
            public const string SnakeGame = "Png/SnakeGame.png";

            // Filtered test images from http://www.schaik.com/pngsuite/pngsuite_fil_png.html
            public const string Filter0 = "Png/filter0.png";
            public const string Filter1 = "Png/filter1.png";
            public const string Filter2 = "Png/filter2.png";
            public const string Filter3 = "Png/filter3.png";
            public const string Filter4 = "Png/filter4.png";

            // Filter changing per scanline
            public const string FilterVar = "Png/filterVar.png";

            public const string VimImage1 = "Png/vim16x16_1.png";
            public const string VimImage2 = "Png/vim16x16_2.png";

            public const string VersioningImage1 = "Png/versioning-1_1.png";
            public const string VersioningImage2 = "Png/versioning-1_2.png";

            public const string Banner7Adam7InterlaceMode = "Png/banner7-adam.png";
            public const string Banner8Index = "Png/banner8-index.png";

            public static class Bad
            {
                // Odd chunk lengths
                public const string ChunkLength1 = "Png/chunklength1.png";
                public const string ChunkLength2 = "Png/chunklength2.png";
            }

            public static readonly string[] All =
            {
                P1, Pd, Blur, Splash, Cross,
                Powerpoint, SplashInterlaced, Interlaced,
                Filter0, Filter1, Filter2, Filter3, Filter4,
                FilterVar, VimImage1, VimImage2, VersioningImage1,
                VersioningImage2
            };
        }

        public static class Jpeg
        {
            public static class Progressive
            {
                public const string Fb = "Jpg/progressive/fb.jpg";
                public const string Progress = "Jpg/progressive/progress.jpg";
                public const string Festzug = "Jpg/progressive/Festzug.jpg";

                public static class Bad
                {
                    public const string BadEOF = "Jpg/progressive/BadEofProgressive.jpg";
                }

                public static readonly string[] All = { Fb, Progress, Festzug };
            }

            public static class Baseline
            {
                public static class Bad
                {
                    public const string BadEOF = "Jpg/baseline/badeof.jpg";
                    public const string ExifUndefType = "Jpg/baseline/ExifUndefType.jpg";
                }

                public const string Cmyk = "Jpg/baseline/cmyk.jpg";
                public const string Exif = "Jpg/baseline/exif.jpg";
                public const string Floorplan = "Jpg/baseline/Floorplan.jpg";
                public const string Calliphora = "Jpg/baseline/Calliphora.jpg";
                public const string Ycck = "Jpg/baseline/ycck.jpg";
                public const string Turtle = "Jpg/baseline/turtle.jpg";
                public const string GammaDalaiLamaGray = "Jpg/baseline/gamma_dalai_lama_gray.jpg";
                public const string Hiyamugi = "Jpg/baseline/Hiyamugi.jpg";
                public const string Snake = "Jpg/baseline/Snake.jpg";
                public const string Lake = "Jpg/baseline/Lake.jpg";
                public const string Jpeg400 = "Jpg/baseline/jpeg400jfif.jpg";
                public const string Jpeg420Exif = "Jpg/baseline/jpeg420exif.jpg";
                public const string Jpeg444 = "Jpg/baseline/jpeg444.jpg";
                public const string Jpeg420Small = "Jpg/baseline/jpeg420small.jpg";
                public const string Testorig420 = "Jpg/baseline/testorig.jpg";

                public static readonly string[] All =
                    {
                        Cmyk, Ycck, Exif, Floorplan,
                        Calliphora, Turtle, GammaDalaiLamaGray,
                        Hiyamugi, Jpeg400, Jpeg420Exif, Jpeg444,
                    };
            }

            public class Issues
            {
                public const string CriticalEOF214 = "Jpg/issues/Issue214-CriticalEOF.jpg";
                public const string MissingFF00ProgressiveGirl159 = "Jpg/issues/Issue159-MissingFF00-Progressive-Girl.jpg";
                public const string BadCoeffsProgressive178 = "Jpg/issues/Issue178-BadCoeffsProgressive-Lemon.jpg";
            }

            public static readonly string[] All = Baseline.All.Concat(Progressive.All).ToArray();
        }

        public static class Bmp
        {
            public const string Car = "Bmp/Car.bmp";
            public const string F = "Bmp/F.bmp";
            public const string Bpp8 = "Bmp/bpp8.bmp";
            public const string NegHeight = "Bmp/neg_height.bmp";
            public const string CoreHeader = "Bmp/BitmapCoreHeaderQR.bmp";
<<<<<<< HEAD
            public static readonly string[] All = { Car, F, NegHeight, CoreHeader, Bpp8 };
=======
            public const string V5Header = "Bmp/BITMAPV5HEADER.bmp";
            
            public static readonly string[] All = { Car, F, NegHeight, CoreHeader, V5Header };
>>>>>>> 3eaa6d82
        }

        public static class Gif
        {
            public const string Rings = "Gif/rings.gif";
            public const string Giphy = "Gif/giphy.gif";
            public const string Cheers = "Gif/cheers.gif";
            public const string Trans = "Gif/trans.gif";

            public static readonly string[] All = { Rings, Giphy, Cheers, Trans };
        }
    }
}<|MERGE_RESOLUTION|>--- conflicted
+++ resolved
@@ -136,13 +136,9 @@
             public const string Bpp8 = "Bmp/bpp8.bmp";
             public const string NegHeight = "Bmp/neg_height.bmp";
             public const string CoreHeader = "Bmp/BitmapCoreHeaderQR.bmp";
-<<<<<<< HEAD
-            public static readonly string[] All = { Car, F, NegHeight, CoreHeader, Bpp8 };
-=======
             public const string V5Header = "Bmp/BITMAPV5HEADER.bmp";
             
-            public static readonly string[] All = { Car, F, NegHeight, CoreHeader, V5Header };
->>>>>>> 3eaa6d82
+            public static readonly string[] All = { Car, F, NegHeight, CoreHeader, V5Header, Bpp8 };
         }
 
         public static class Gif
