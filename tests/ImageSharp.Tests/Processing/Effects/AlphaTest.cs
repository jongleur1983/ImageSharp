﻿// Copyright (c) Six Labors and contributors.
// Licensed under the Apache License, Version 2.0.

<<<<<<< HEAD
namespace ImageSharp.Tests.Processing.Effects
{
    using ImageSharp.PixelFormats;
    using ImageSharp.Processing.Processors;
    using SixLabors.Primitives;
    using Xunit;

=======
using SixLabors.ImageSharp.PixelFormats;
using SixLabors.ImageSharp.Processing.Processors;
using SixLabors.Primitives;
using Xunit;

namespace SixLabors.ImageSharp.Tests.Processing.Effects
{
>>>>>>> 9b34d096
    public class AlphaTest : BaseImageOperationsExtensionTest
    {
        [Fact]
        public void Alpha_amount_AlphaProcessorDefaultsSet()
        {
            this.operations.Alpha(0.2f);
            var processor = this.Verify<AlphaProcessor<Rgba32>>();

            Assert.Equal(.2f, processor.Value);
        }

        [Fact]
        public void Alpha_amount_rect_AlphaProcessorDefaultsSet()
        {
            this.operations.Alpha(0.6f, this.rect);
            var processor = this.Verify<AlphaProcessor<Rgba32>>(this.rect);

            Assert.Equal(.6f, processor.Value);
        }
    }
}<|MERGE_RESOLUTION|>--- conflicted
+++ resolved
@@ -1,15 +1,6 @@
 ﻿// Copyright (c) Six Labors and contributors.
 // Licensed under the Apache License, Version 2.0.
 
-<<<<<<< HEAD
-namespace ImageSharp.Tests.Processing.Effects
-{
-    using ImageSharp.PixelFormats;
-    using ImageSharp.Processing.Processors;
-    using SixLabors.Primitives;
-    using Xunit;
-
-=======
 using SixLabors.ImageSharp.PixelFormats;
 using SixLabors.ImageSharp.Processing.Processors;
 using SixLabors.Primitives;
@@ -17,7 +8,6 @@
 
 namespace SixLabors.ImageSharp.Tests.Processing.Effects
 {
->>>>>>> 9b34d096
     public class AlphaTest : BaseImageOperationsExtensionTest
     {
         [Fact]
